# Databricks notebook source
# MAGIC %md
# MAGIC # PII/PHI Detection Benchmarking
# MAGIC
# MAGIC This notebook performs PHI/PII detection on a dataset using configurable detection methods.
# MAGIC
# MAGIC **Detection Methods:**
# MAGIC - **Presidio**: Rule-based and NLP-based detection using Microsoft Presidio
# MAGIC - **AI Query**: LLM-based detection using Databricks AI endpoints
# MAGIC - **All**: Runs both methods and aligns results
# MAGIC
# MAGIC **Outputs:**
# MAGIC - Detection results with entity positions and types
# MAGIC - Aligned entities (when using multiple methods)

# COMMAND ----------

# MAGIC %pip install -r ../../requirements.txt gliner
# MAGIC %pip install /Volumes/dbxmetagen/default/init_scripts/dbxmetagen-0.5.1-py3-none-any.whl
# MAGIC %restart_python

# COMMAND ----------

<<<<<<< HEAD
# Install wheel
# For DABs deployment: uncomment to use bundle-deployed wheel
# WHEEL_PATH = "/Workspace${workspace.root_path}/.databricks/bundle/${bundle.target}/files/dist/dbxmetagen-${var.package_version}-py3-none-any.whl"
#
# For volume deployment: use this pattern
# WHEEL_PATH = "/Volumes/catalog/schema/volume/dbxmetagen-0.5.1-py3-none-any.whl"
#
# For development: use editable install
# WHEEL_PATH = "/Workspace/Repos/username/repo/dbxmetagen"
# %pip install -e $WHEEL_PATH
#
# Uncomment to install:
# %pip install $WHEEL_PATH
# %restart_python
=======
# Development: Add repo to path for importing modules
# For production with installed package, comment out the sys.path line
import sys

sys.path.append('../../src')
>>>>>>> e7a7632f

# COMMAND ----------

from pyspark.sql.functions import col

from dbxmetagen.redaction import run_detection_pipeline
from dbxmetagen.databricks_utils import get_dbr_version


# COMMAND ----------

# MAGIC %md
# MAGIC ## Widget Configuration

# COMMAND ----------

dbutils.widgets.text(
    name="source_table",
    defaultValue="dbxmetagen.eval_data.jsl_48docs_deduped",
    label="0. Source Table",
)

dbutils.widgets.text(
    name="doc_id_column", defaultValue="doc_id", label="1. Document ID Column"
)

dbutils.widgets.text(name="text_column", defaultValue="text", label="2. Text Column")

dbutils.widgets.dropdown(
    name="use_presidio",
    defaultValue="true",
    choices=["true", "false"],
    label="3. Use Presidio Detection",
)

dbutils.widgets.dropdown(
    name="use_ai_query",
    defaultValue="true",
    choices=["true", "false"],
    label="4. Use AI Query Detection",
)

dbutils.widgets.dropdown(
    name="use_gliner",
    defaultValue="false",
    choices=["true", "false"],
    label="5. Use GLiNER Detection",
)

dbutils.widgets.dropdown(
    name="endpoint",
    defaultValue="databricks-gpt-oss-120b",
    choices=sorted(
        [
            "databricks-claude-sonnet-4",
            "databricks-gpt-oss-120b",
        ]
    ),
    label="6. AI Endpoint (for AI Query method)",
)

dbutils.widgets.text(
    name="presidio_score_threshold",
    defaultValue="0.5",
    label="5. Presidio Score Threshold",
)

dbutils.widgets.text(name="num_cores", defaultValue="10", label="6. Number of Cores")

dbutils.widgets.text(
    name="output_table",
    defaultValue="",
    label="7. Output Table (leave blank for auto-suffix)",
)

# Get widget values
source_table = dbutils.widgets.get("source_table")
doc_id_column = dbutils.widgets.get("doc_id_column")
text_column = dbutils.widgets.get("text_column")
use_presidio = dbutils.widgets.get("use_presidio") == "true"
use_ai_query = dbutils.widgets.get("use_ai_query") == "true"
use_gliner = dbutils.widgets.get("use_gliner") == "true"
endpoint = dbutils.widgets.get("endpoint")
score_threshold = float(dbutils.widgets.get("presidio_score_threshold"))
num_cores = int(dbutils.widgets.get("num_cores"))
output_table = dbutils.widgets.get("output_table")

# Auto-generate output table name if not provided
if not output_table:
    output_table = f"{source_table}_detection_results"

# COMMAND ----------

# MAGIC %md
# MAGIC ## Configuration

# COMMAND ----------

if "client" not in get_dbr_version():
    spark.conf.set("spark.sql.execution.arrow.maxRecordsPerBatch", 100)

# COMMAND ----------

# MAGIC %md
# MAGIC ## Load Source Data

# COMMAND ----------

source_df = spark.table(source_table).select(doc_id_column, col(text_column))

source_df_count = source_df.count()

if source_df_count > 100:
    raise ValueError(
        "Source table has more than 100 documents. Please use a smaller table or increase the limit for evaluation."
    )

print(f"Loaded {source_df_count} documents from {source_table}")

display(source_df)

# COMMAND ----------

# MAGIC %md
# MAGIC ## Run Detection Pipeline
# MAGIC
# MAGIC This runs the selected detection method(s) and optionally aligns results.

# COMMAND ----------

results_df = run_detection_pipeline(
    spark=spark,
    source_df=source_df,
    doc_id_column=doc_id_column,
    text_column=text_column,
    use_presidio=use_presidio,
    use_ai_query=use_ai_query,
    use_gliner=use_gliner,
    endpoint=endpoint if use_ai_query else None,
    score_threshold=score_threshold,
    num_cores=num_cores,
    align_results=True,
)

# COMMAND ----------

# MAGIC %md
# MAGIC ## Save Results

# COMMAND ----------

results_df.write.mode("overwrite").option("mergeSchema", "true").saveAsTable(
    output_table
)
print(f"Results saved to table: {output_table}")

# COMMAND ----------

# MAGIC %md
# MAGIC ## View Results

# COMMAND ----------

results_df = spark.read.table(output_table)
display(results_df)

# COMMAND ----------

# MAGIC %md
# MAGIC ## Results Summary

# COMMAND ----------

if use_presidio and "presidio_results_struct" in results_df.columns:
    print("=== Presidio Results ===")
    presidio_summary = results_df.selectExpr(
        f"{doc_id_column}", "SIZE(presidio_results_struct) as entity_count"
    )
    display(presidio_summary)

# COMMAND ----------

if use_ai_query and "ai_results_struct" in results_df.columns:
    print("=== AI Query Results ===")
    ai_summary = results_df.selectExpr(
        f"{doc_id_column}", "SIZE(ai_results_struct) as entity_count"
    )
    display(ai_summary)


# COMMAND ----------

if use_gliner and "gliner_results_struct" in results_df.columns:
    print("=== GLiNER Results ===")
    gliner_summary = results_df.selectExpr(
        f"{doc_id_column}", "SIZE(gliner_results_struct) as entity_count"
    )
    display(gliner_summary)

# COMMAND ----------

if "aligned_entities" in results_df.columns:
    print("=== Aligned Results ===")
    aligned_summary = results_df.selectExpr(
        f"{doc_id_column}", "SIZE(aligned_entities) as entity_count"
    )
    display(aligned_summary)

# COMMAND ----------


<|MERGE_RESOLUTION|>--- conflicted
+++ resolved
@@ -21,7 +21,6 @@
 
 # COMMAND ----------
 
-<<<<<<< HEAD
 # Install wheel
 # For DABs deployment: uncomment to use bundle-deployed wheel
 # WHEEL_PATH = "/Workspace${workspace.root_path}/.databricks/bundle/${bundle.target}/files/dist/dbxmetagen-${var.package_version}-py3-none-any.whl"
@@ -36,13 +35,6 @@
 # Uncomment to install:
 # %pip install $WHEEL_PATH
 # %restart_python
-=======
-# Development: Add repo to path for importing modules
-# For production with installed package, comment out the sys.path line
-import sys
-
-sys.path.append('../../src')
->>>>>>> e7a7632f
 
 # COMMAND ----------
 
@@ -251,6 +243,4 @@
     )
     display(aligned_summary)
 
-# COMMAND ----------
-
-
+# COMMAND ----------