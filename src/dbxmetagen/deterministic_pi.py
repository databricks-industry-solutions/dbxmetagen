--- conflicted
+++ resolved
@@ -14,14 +14,9 @@
 from src.dbxmetagen.config import MetadataConfig
 from src.dbxmetagen.user_utils import sanitize_user_identifier
 
-<<<<<<< HEAD
-def luhn_checksum(card_number: str):
-    card_number = card_number.replace(" ", "").replace("-", "")
-=======
 def luhn_checksum(card_number):
     """Check if a card number is valid using the Luhn algorithm."""
     card_number = str(card_number).replace(" ", "").replace("-", "")
->>>>>>> d0314d44
     if not card_number.isdigit():
         return False
     if len(card_number) < 13 or len(card_number) > 19:
